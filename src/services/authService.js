import { createAuth0Client } from '@auth0/auth0-spa-js';
import { AUTH0_CONFIG, ERROR_MESSAGES } from '../config/constants';

class AuthService {
  constructor() {
    this.auth0Client = null;
    this.isInitialized = false;
    this.cachedToken = null;
    this.tokenExpiry = null;
  }

  async initialize() {
    if (this.isInitialized) {
      return this.auth0Client;
    }

    try {
      // Validate required environment variables
      if (!AUTH0_CONFIG.DOMAIN || !AUTH0_CONFIG.CLIENT_ID) {
        throw new Error('Auth0 configuration missing. Please check environment variables.');
      }

      console.log('Initializing Auth0 client...');
      this.auth0Client = await createAuth0Client({
        domain: AUTH0_CONFIG.DOMAIN,
        clientId: AUTH0_CONFIG.CLIENT_ID,
        authorizationParams: {
          redirect_uri: AUTH0_CONFIG.REDIRECT_URI,
          audience: AUTH0_CONFIG.AUDIENCE,
          scope: AUTH0_CONFIG.SCOPE
        }
      });

      this.isInitialized = true;
      console.log('Auth0 client initialized successfully');
      return this.auth0Client;
    } catch (error) {
      console.error('Auth0 initialization failed:', error);
      throw new Error(`Authentication service initialization failed: ${error.message}`);
    }
  }

  async handleRedirectCallback() {
    if (!this.auth0Client) {
      throw new Error('Auth0 client not initialized');
    }

    try {
      await this.auth0Client.handleRedirectCallback();
      // Clean up the URL
      window.history.replaceState({}, document.title, window.location.pathname);
    } catch (error) {
      console.error('Error handling redirect callback:', error);
      throw new Error('Failed to complete authentication');
    }
  }

  async isAuthenticated() {
    if (!this.auth0Client) {
      return false;
    }

    try {
      return await this.auth0Client.isAuthenticated();
    } catch (error) {
      console.error('Error checking authentication status:', error);
      return false;
    }
  }

  async getUser() {
    if (!this.auth0Client) {
      return null;
    }

    try {
      const isAuth = await this.isAuthenticated();
      if (!isAuth) {
        return null;
      }
      const user = await this.auth0Client.getUser();
      const claims = await this.auth0Client.getIdTokenClaims();
<<<<<<< HEAD
      const roles = claims?.[AUTH0_CONFIG.ROLES_CLAIM] || [];
=======
      if (process.env.NODE_ENV !== 'production') {
        console.debug('ID token claims', claims);
      }
      const roles = claims?.['https://acceleraqa.com/roles'] || [];
      if (process.env.NODE_ENV !== 'production') {
        console.debug('Roles extracted', roles);
      }
>>>>>>> 1a96bb0e
      return { ...user, roles };
    } catch (error) {
      console.error('Error getting user:', error);
      return null;
    }
  }

  async getToken() {
    console.log('=== GET TOKEN DEBUG ===');
    
    if (!this.auth0Client) {
      console.error('Auth0 client not initialized');
      throw new Error('Auth0 client not initialized');
    }

    try {
      // Check if user is authenticated first
      const isAuth = await this.isAuthenticated();
      console.log('User is authenticated:', isAuth);
      
      if (!isAuth) {
        console.error('User is not authenticated');
        throw new Error('User is not authenticated');
      }

      // Check if we have a cached token that's still valid
      if (this.cachedToken && this.tokenExpiry && Date.now() < this.tokenExpiry - 60000) {
        console.log('Using cached token (expires in:', Math.round((this.tokenExpiry - Date.now()) / 1000), 'seconds)');
        return this.cachedToken;
      }

      console.log('Getting fresh token from Auth0...');
      
      // Get fresh token with enhanced options
      const token = await this.auth0Client.getTokenSilently({
        authorizationParams: {
          audience: AUTH0_CONFIG.AUDIENCE,
          scope: AUTH0_CONFIG.SCOPE
        },
        // Add caching options
        cacheMode: 'cache-first',
        // Increase timeout for slower connections
        timeoutInSeconds: 30
      });

      if (!token) {
        console.error('No token returned from Auth0');
        throw new Error('No token returned from authentication service');
      }

      console.log('Token received successfully');
      console.log('Token length:', token.length);
      console.log('Token starts correctly:', token.startsWith('eyJ'));

      // Parse token to get expiry
      try {
        const tokenParts = token.split('.');
        if (tokenParts.length === 3) {
          let payload = tokenParts[1];
          while (payload.length % 4) {
            payload += '=';
          }
          
          const decoded = JSON.parse(atob(payload));
          if (decoded.exp) {
            this.tokenExpiry = decoded.exp * 1000; // Convert to milliseconds
            console.log('Token expires at:', new Date(this.tokenExpiry).toISOString());
          }
          
          console.log('Token subject:', decoded.sub);
          console.log('Token audience:', decoded.aud);
        }
      } catch (parseError) {
        console.warn('Could not parse token for caching:', parseError);
      }

      // Cache the token
      this.cachedToken = token;
      
      console.log('=== TOKEN SUCCESS ===');
      return token;

    } catch (error) {
      console.error('=== TOKEN ERROR ===');
      console.error('Error type:', error.constructor.name);
      console.error('Error message:', error.message);
      
      // Clear cached token on error
      this.cachedToken = null;
      this.tokenExpiry = null;

      // Handle specific Auth0 errors
      if (error.error === 'login_required') {
        console.error('Login required - redirecting to login');
        throw new Error('Please sign in again to continue');
      } else if (error.error === 'consent_required') {
        console.error('Consent required');
        throw new Error('Additional consent required');
      } else if (error.error === 'interaction_required') {
        console.error('Interaction required');
        throw new Error('Additional authentication required');
      }

      console.error('=== END TOKEN ERROR ===');
      throw new Error(`Failed to get access token: ${error.message}`);
    }
  }

  async login() {
    if (!this.auth0Client) {
      throw new Error('Auth0 client not initialized');
    }

    try {
      console.log('Initiating login...');
      await this.auth0Client.loginWithRedirect({
        authorizationParams: {
          redirect_uri: AUTH0_CONFIG.REDIRECT_URI,
          audience: AUTH0_CONFIG.AUDIENCE,
          scope: AUTH0_CONFIG.SCOPE
        }
      });
    } catch (error) {
      console.error('Login error:', error);
      throw new Error('Failed to initiate login');
    }
  }

  async logout() {
    if (!this.auth0Client) {
      throw new Error('Auth0 client not initialized');
    }

    try {
      // Clear cached token
      this.cachedToken = null;
      this.tokenExpiry = null;
      
      await this.auth0Client.logout({
        logoutParams: {
          returnTo: AUTH0_CONFIG.LOGOUT_URI
        }
      });
    } catch (error) {
      console.error('Logout error:', error);
      throw new Error('Failed to logout');
    }
  }

  // Clear token cache (useful for debugging)
  clearTokenCache() {
    console.log('Clearing token cache...');
    this.cachedToken = null;
    this.tokenExpiry = null;
  }

  // Get token info for debugging
  getTokenInfo() {
    return {
      hasCachedToken: !!this.cachedToken,
      tokenExpiry: this.tokenExpiry ? new Date(this.tokenExpiry).toISOString() : null,
      isExpired: this.tokenExpiry ? Date.now() > this.tokenExpiry : null,
      timeUntilExpiry: this.tokenExpiry ? Math.round((this.tokenExpiry - Date.now()) / 1000) : null
    };
  }

  handleAuthError(error) {
    console.error('Auth Error:', error);
    
    if (!error.error) {
      return ERROR_MESSAGES.AUTH_ERROR;
    }

    switch (error.error) {
      case 'access_denied':
        return 'Access was denied. Please try signing in again.';
      case 'unauthorized':
        return 'Unauthorized access. Please check your credentials.';
      case 'consent_required':
        return 'Additional consent is required to access this application.';
      case 'interaction_required':
        return 'Additional authentication is required.';
      case 'login_required':
        return 'Please sign in to continue.';
      default:
        return ERROR_MESSAGES.AUTH_ERROR;
    }
  }
}

// Create singleton instance
const authService = new AuthService();

// Export the singleton as default
export default authService;

// Export initialization function
export const initializeAuth = async (setUser, setIsLoadingAuth, initializeWelcomeMessage) => {
  try {
    await authService.initialize();
    
    // Check if user is returning from redirect
    const query = window.location.search;
    if (query.includes("code=") && query.includes("state=")) {
      await authService.handleRedirectCallback();
    }

    // Check if user is authenticated
    const user = await authService.getUser();
    
    if (user) {
      setUser(user);
      // Only call initializeWelcomeMessage if it's provided
      if (typeof initializeWelcomeMessage === 'function') {
        initializeWelcomeMessage();
      }
    }
    
    setIsLoadingAuth(false);
  } catch (error) {
    console.error('Auth initialization error:', error);
    setIsLoadingAuth(false);
  }
};

// Export login function
export const handleLogin = async () => {
  try {
    await authService.login();
  } catch (error) {
    console.error('Login failed:', error);
    // Could show a toast notification here
  }
};

// Export logout function
export const handleLogout = async () => {
  try {
    await authService.logout();
  } catch (error) {
    console.error('Logout failed:', error);
    // Could show a toast notification here
  }
};

// Export getToken function with enhanced error handling
export const getToken = async () => {
  try {
    return await authService.getToken();
  } catch (error) {
    console.error('Token retrieval failed:', error);
    throw error;
  }
};

// Export additional debugging functions
export const clearTokenCache = () => authService.clearTokenCache();
export const getTokenInfo = () => authService.getTokenInfo();<|MERGE_RESOLUTION|>--- conflicted
+++ resolved
@@ -80,17 +80,7 @@
       }
       const user = await this.auth0Client.getUser();
       const claims = await this.auth0Client.getIdTokenClaims();
-<<<<<<< HEAD
-      const roles = claims?.[AUTH0_CONFIG.ROLES_CLAIM] || [];
-=======
-      if (process.env.NODE_ENV !== 'production') {
-        console.debug('ID token claims', claims);
-      }
-      const roles = claims?.['https://acceleraqa.com/roles'] || [];
-      if (process.env.NODE_ENV !== 'production') {
-        console.debug('Roles extracted', roles);
-      }
->>>>>>> 1a96bb0e
+
       return { ...user, roles };
     } catch (error) {
       console.error('Error getting user:', error);
