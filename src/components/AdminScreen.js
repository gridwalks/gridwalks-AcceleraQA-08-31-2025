--- conflicted
+++ resolved
@@ -21,11 +21,11 @@
   Unlock
 } from 'lucide-react';
 import learningSuggestionsService from '../services/learningSuggestionsService';
-<<<<<<< HEAD
+
 import { AUTH0_CONFIG } from '../config/constants';
-=======
+
 import neonService from '../services/neonService';
->>>>>>> 9534acf2
+
 
 const AdminScreen = ({ onClose }) => {
   const { user, getAccessTokenSilently } = useAuth0();
@@ -78,15 +78,15 @@
 
       const response = await fetch('/.netlify/functions/neon-db', {
         method: 'POST',
-<<<<<<< HEAD
+
         headers,
-=======
+
         headers: {
           'Content-Type': 'application/json',
           'Authorization': `Bearer ${token}`,
           'x-user-id': user.sub
         },
->>>>>>> 9534acf2
+
         body: JSON.stringify({
           action: 'get_system_status'
         })
