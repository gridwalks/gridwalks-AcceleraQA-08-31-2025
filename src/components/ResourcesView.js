--- conflicted
+++ resolved
@@ -130,12 +130,12 @@
     <div className="bg-white rounded-lg border border-gray-200 p-6 h-full shadow-sm flex flex-col">
       {/* Header */}
       <div className="mb-6">
-<<<<<<< HEAD
-        <div className="flex items-center mb-4 space-x-2">
-          <h3 className="text-lg font-bold text-gray-900">Learning Center</h3>
-=======
+//<<<<<<< codex/remove-suggestion-text-and-update-header-ymcihq
+//        <div className="flex items-center mb-4 space-x-2">
+//          <h3 className="text-lg font-bold text-gray-900">Learning Center</h3>
+//=======
         <div className="flex items-center justify-end mb-4">
->>>>>>> 7d65a0e7
+//>>>>>>> main
           {activeTab === 'suggestions' && (
             <button
               onClick={refreshSuggestions}
