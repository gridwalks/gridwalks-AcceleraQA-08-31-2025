--- conflicted
+++ resolved
@@ -130,11 +130,11 @@
     <div className="bg-white rounded-lg border border-gray-200 p-6 h-full shadow-sm flex flex-col">
       {/* Header */}
       <div className="mb-6">
-<<<<<<< HEAD
-        <div className="flex justify-end mb-4">
-=======
+//<<<<<<< codex/remove-suggestion-text-and-update-header-wsi0aw
+//        <div className="flex justify-end mb-4">
+//=======
         <div className="flex items-center justify-end mb-4">
->>>>>>> 7d65a0e7
+//>>>>>>> main
           {activeTab === 'suggestions' && (
             <button
               onClick={refreshSuggestions}
