// netlify/functions/neon-db.js - FIXED VERSION

const { neon } = require('@neondatabase/serverless');
const jwt = require('jsonwebtoken');
const jwksClient = require('jwks-rsa');

const AUTH0_AUDIENCE = process.env.AUTH0_AUDIENCE;
if (!AUTH0_AUDIENCE) {
  throw new Error('AUTH0_AUDIENCE environment variable is not set');
}

// CORS headers
const corsHeaders = {
  'Access-Control-Allow-Origin': '*',
  'Access-Control-Allow-Headers': 'Content-Type, Authorization',
  'Access-Control-Allow-Methods': 'GET, POST, OPTIONS'
};

// JWT verification setup
const client = jwksClient({
  jwksUri: `https://${process.env.AUTH0_DOMAIN}/.well-known/jwks.json`,
  cache: true,
  cacheMaxEntries: 5,
  cacheMaxAge: 600000
});

// Get signing key for JWT verification
const getKey = (header, callback) => {
  client.getSigningKey(header.kid, (err, key) => {
    if (err) {
      console.error('❌ Error getting signing key:', err);
      return callback(err);
    }
    const signingKey = key.publicKey || key.rsaPublicKey;
    callback(null, signingKey);
  });
};

// Verify JWT token
const verifyToken = (token) => {
  return new Promise((resolve, reject) => {
    // Check token format first
    const parts = token.split('.');
    if (parts.length !== 3) {
      console.error('❌ Invalid JWT format - parts:', parts.length);
      return reject(new Error(`Invalid JWT format - expected 3 parts, got ${parts.length}`));
    }

    // Log expected audience and token audience before verification
    const expectedAudience = process.env.AUTH0_AUDIENCE;
    console.log('🎯 Expected audience:', expectedAudience);
    const predecoded = jwt.decode(token, { complete: true });
    if (predecoded && predecoded.payload && predecoded.payload.aud) {
      console.log('👀 Token audience (unverified):', predecoded.payload.aud);
    }

    jwt.verify(token, getKey, {
<<<<<<< HEAD
      audience: AUTH0_AUDIENCE,
=======
      audience: expectedAudience,
>>>>>>> 9df34ae4
      issuer: `https://${process.env.AUTH0_DOMAIN}/`,
      algorithms: ['RS256']
    }, (err, decoded) => {
      if (err) {
        console.error('❌ JWT verification failed:', err.message);
        reject(err);
      } else {
        console.log('✅ JWT verified successfully for user:', decoded.sub);
        console.log('🔐 Verified token audience:', decoded.aud);
        if (decoded.aud !== expectedAudience) {
          console.warn(`⚠️ Audience mismatch: expected ${expectedAudience}, got ${decoded.aud}`);
        }
        resolve(decoded);
      }
    });
  });
};

// Initialize Neon database connection
const initializeDatabase = () => {
  const databaseUrl = process.env.NEON_DATABASE_URL;
  
  if (!databaseUrl) {
    throw new Error('NEON_DATABASE_URL environment variable is not set');
  }

  return neon(databaseUrl);
};

// Create tables if they don't exist
const createTablesIfNotExist = async (sql) => {
  try {
    await sql`
      CREATE TABLE IF NOT EXISTS conversations (
        id SERIAL PRIMARY KEY,
        user_id VARCHAR(255) NOT NULL,
        message_id VARCHAR(255) NOT NULL,
        message_type VARCHAR(50) NOT NULL,
        content TEXT NOT NULL,
        resources JSONB DEFAULT '[]',
        timestamp TIMESTAMP WITH TIME ZONE DEFAULT NOW(),
        created_at TIMESTAMP WITH TIME ZONE DEFAULT NOW(),
        updated_at TIMESTAMP WITH TIME ZONE DEFAULT NOW()
      )
    `;

    await sql`
      CREATE INDEX IF NOT EXISTS idx_conversations_user_id 
      ON conversations(user_id)
    `;

    await sql`
      CREATE INDEX IF NOT EXISTS idx_conversations_timestamp 
      ON conversations(timestamp DESC)
    `;

    console.log('✅ Database tables verified/created');
  } catch (error) {
    console.error('❌ Error creating tables:', error);
    throw error;
  }
};

// Handle save conversation request
const handleSaveConversation = async (sql, userId, messages) => {
  try {
    console.log(`💾 Saving ${messages.length} messages for user: ${userId}`);

    // Delete existing messages for this user (simple approach)
    await sql`DELETE FROM conversations WHERE user_id = ${userId}`;

    // Insert new messages
    if (messages.length > 0) {
      const values = messages.map(msg => [
        userId,
        msg.id || `msg_${Date.now()}_${Math.random().toString(36).substr(2, 9)}`,
        msg.type || 'user',
        msg.content || '',
        JSON.stringify(msg.resources || []),
        new Date(msg.timestamp || Date.now())
      ]);

      // Use a transaction for batch insert
      for (const [user_id, message_id, message_type, content, resources, timestamp] of values) {
        await sql`
          INSERT INTO conversations (user_id, message_id, message_type, content, resources, timestamp)
          VALUES (${user_id}, ${message_id}, ${message_type}, ${content}, ${resources}, ${timestamp})
        `;
      }
    }

    console.log('✅ Conversation saved successfully');
    return { success: true, saved_messages: messages.length };

  } catch (error) {
    console.error('❌ Error saving conversation:', error);
    throw error;
  }
};

// Handle load conversations request
const handleLoadConversations = async (sql, userId) => {
  try {
    console.log(`📥 Loading conversations for user: ${userId}`);

    const result = await sql`
      SELECT message_id, message_type, content, resources, timestamp
      FROM conversations 
      WHERE user_id = ${userId}
      ORDER BY timestamp ASC
    `;

    const messages = result.map(row => ({
      id: row.message_id,
      type: row.message_type,
      content: row.content,
      resources: typeof row.resources === 'string' ? JSON.parse(row.resources) : row.resources,
      timestamp: row.timestamp
    }));

    console.log(`✅ Loaded ${messages.length} messages`);
    return { success: true, messages };

  } catch (error) {
    console.error('❌ Error loading conversations:', error);
    throw error;
  }
};

// Handle get stats request
const handleGetStats = async (sql, userId) => {
  try {
    const result = await sql`
      SELECT 
        COUNT(*) as total_messages,
        COUNT(DISTINCT DATE(timestamp)) as total_conversations,
        MAX(timestamp) as last_activity
      FROM conversations 
      WHERE user_id = ${userId}
    `;

    const stats = result[0] || {};
    return {
      success: true,
      stats: {
        total_messages: parseInt(stats.total_messages) || 0,
        total_conversations: parseInt(stats.total_conversations) || 0,
        last_activity: stats.last_activity
      }
    };

  } catch (error) {
    console.error('❌ Error getting stats:', error);
    throw error;
  }
};

// Handle delete conversations request
const handleDeleteConversations = async (sql, userId) => {
  try {
    const result = await sql`DELETE FROM conversations WHERE user_id = ${userId}`;
    return { success: true, deleted_count: result.count };

  } catch (error) {
    console.error('❌ Error deleting conversations:', error);
    throw error;
  }
};

// Main handler function
exports.handler = async (event, context) => {
  console.log('🚀 Neon DB function called:', event.httpMethod);

  // Handle CORS preflight
  if (event.httpMethod === 'OPTIONS') {
    return {
      statusCode: 200,
      headers: corsHeaders,
      body: ''
    };
  }

  try {
    // Validate environment
    if (!process.env.NEON_DATABASE_URL) {
      throw new Error('NEON_DATABASE_URL not configured');
    }

    if (!process.env.AUTH0_DOMAIN) {
      throw new Error('AUTH0_DOMAIN not configured');
    }

    // Parse request body
    const body = JSON.parse(event.body || '{}');
    const { action } = body;

    console.log('📋 Action requested:', action);

    // Handle test action (no auth required)
    if (action === 'test') {
      return {
        statusCode: 200,
        headers: corsHeaders,
        body: JSON.stringify({
          success: true,
          message: 'Neon database connection is working',
          timestamp: new Date().toISOString()
        })
      };
    }

    // All other actions require authentication
    const authHeader = event.headers.authorization || event.headers.Authorization;
    if (!authHeader || !authHeader.startsWith('Bearer ')) {
      console.error('❌ No authorization header found');
      return {
        statusCode: 401,
        headers: corsHeaders,
        body: JSON.stringify({ error: 'No authorization token provided' })
      };
    }

    const token = authHeader.substring(7); // Remove 'Bearer ' prefix

    // Verify JWT token
    let decoded;
    try {
      decoded = await verifyToken(token);
    } catch (error) {
      console.error('❌ Token verification failed:', error.message);
      return {
        statusCode: 401,
        headers: corsHeaders,
        body: JSON.stringify({ error: 'Invalid or expired token' })
      };
    }

    const userId = decoded.sub;
    console.log('👤 Authenticated user:', userId);

    // Initialize database
    const sql = initializeDatabase();
    await createTablesIfNotExist(sql);

    // Handle different actions
    let result;
    switch (action) {
      case 'save_conversation':
        result = await handleSaveConversation(sql, userId, body.messages);
        break;

      case 'load_conversations':
        result = await handleLoadConversations(sql, userId);
        break;

      case 'get_stats':
        result = await handleGetStats(sql, userId);
        break;

      case 'delete_conversations':
        result = await handleDeleteConversations(sql, userId);
        break;

      case 'health_check':
        result = {
          success: true,
          status: 'healthy',
          user_id: userId,
          timestamp: new Date().toISOString()
        };
        break;

      default:
        throw new Error(`Unknown action: ${action}`);
    }

    return {
      statusCode: 200,
      headers: corsHeaders,
      body: JSON.stringify(result)
    };

  } catch (error) {
    console.error('❌ Function error:', error);

    return {
      statusCode: 500,
      headers: corsHeaders,
      body: JSON.stringify({
        success: false,
        error: error.message || 'Internal server error'
      })
    };
  }
};<|MERGE_RESOLUTION|>--- conflicted
+++ resolved
@@ -55,11 +55,9 @@
     }
 
     jwt.verify(token, getKey, {
-<<<<<<< HEAD
+
       audience: AUTH0_AUDIENCE,
-=======
-      audience: expectedAudience,
->>>>>>> 9df34ae4
+
       issuer: `https://${process.env.AUTH0_DOMAIN}/`,
       algorithms: ['RS256']
     }, (err, decoded) => {
